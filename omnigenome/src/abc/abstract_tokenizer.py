# -*- coding: utf-8 -*-
# file: omnigenome_wrapper.py
# time: 18:37 06/04/2024
# author: YANG, HENG <hy345@exeter.ac.uk> (杨恒)
# github: https://github.com/yangheng95
# huggingface: https://huggingface.co/yangheng
# google scholar: https://scholar.google.com/citations?user=NPq5a_0AAAAJ&hl=en
# Copyright (C) 2019-2024. All Rights Reserved.
import warnings

from transformers import AutoTokenizer

from ..misc.utils import env_meta_info, load_module_from_path


class OmniGenomeTokenizer:
    def __init__(self, base_tokenizer=None, max_length=512, **kwargs):
        self.metadata = env_meta_info()

        self.base_tokenizer = base_tokenizer
        self.max_length = max_length

        for key, value in kwargs.items():
            self.metadata[key] = value

        self.u2t = kwargs.get("u2t", False)
        self.t2u = kwargs.get("t2u", False)
        self.add_whitespace = kwargs.get("add_whitespace", False)

    @staticmethod
    def from_pretrained(model_name_or_path, **kwargs):
        wrapper_path = f"{model_name_or_path.rstrip('/')}/omnigenome_wrapper.py"
        try:
            tokenizer_cls = load_module_from_path(
                "OmniGenomeTokenizerWrapper", wrapper_path
            ).Tokenizer
            tokenizer = tokenizer_cls(
                AutoTokenizer.from_pretrained(model_name_or_path, **kwargs), **kwargs
            )
        except Exception as e:
            warnings.warn(
                f"No tokenizer wrapper found in {wrapper_path} -> Exception: {e}"
            )
<<<<<<< HEAD
            kwargs.pop("num_labels", None) # Remove num_labels if it exists, as it may not be applicable
=======

>>>>>>> 5c07f0e6
            tokenizer = AutoTokenizer.from_pretrained(model_name_or_path, **kwargs)

        return tokenizer

    def save_pretrained(self, save_directory):
        self.base_tokenizer.save_pretrained(save_directory)

    def __call__(self, *args, **kwargs):
        padding = kwargs.pop("padding", True)
        truncation = kwargs.pop("truncation", True)
        max_length = kwargs.pop(
            "max_length", self.max_length if self.max_length else 512
        )
        return_tensor = kwargs.pop("return_tensors", "pt")
        return self.base_tokenizer(
            padding=padding,
            truncation=truncation,
            max_length=max_length,
            return_tensors=return_tensor,
            *args,
            **kwargs,
        )

    def tokenize(self, sequence, **kwargs):
        raise NotImplementedError(
            "The tokenize() function should be adapted for different models,"
            " please implement it for your model."
        )

    def encode(self, sequence, **kwargs):
        raise NotImplementedError(
            "The encode() function should be adapted for different models,"
            " please implement it for your model."
        )

    def decode(self, sequence, **kwargs):
        raise NotImplementedError(
            "The decode() function should be adapted for different models,"
            " please implement it for your model."
        )

    def __getattribute__(self, item):
        try:
            return super().__getattribute__(item)
        except AttributeError:
            try:
                return self.base_tokenizer.__getattribute__(item)
            except (AttributeError, RecursionError) as e:
                raise AttributeError(
                    f"'{self.__class__.__name__}' object has no attribute '{item}'"
                ) from e<|MERGE_RESOLUTION|>--- conflicted
+++ resolved
@@ -41,11 +41,8 @@
             warnings.warn(
                 f"No tokenizer wrapper found in {wrapper_path} -> Exception: {e}"
             )
-<<<<<<< HEAD
             kwargs.pop("num_labels", None) # Remove num_labels if it exists, as it may not be applicable
-=======
 
->>>>>>> 5c07f0e6
             tokenizer = AutoTokenizer.from_pretrained(model_name_or_path, **kwargs)
 
         return tokenizer
